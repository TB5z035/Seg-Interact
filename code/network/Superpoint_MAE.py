--- conflicted
+++ resolved
@@ -6,13 +6,8 @@
 import torch
 import torch.nn as nn
 import torch.nn.functional as F
-<<<<<<< HEAD
-#import timm
-#from timm.models.layers import DropPath, trunc_normal_
-=======
 # import timm
 # from timm.models.layers import DropPath, trunc_normal_
->>>>>>> 5a5d51cc
 import numpy as np
 
 # from .build import MODELS
@@ -632,8 +627,10 @@
     #         raise NotImplementedError
         
     def forward(self, inputs, extras, **kwargs):
-<<<<<<< HEAD
-        print('in!')
+        full_features = extras['full_features']
+        sp_sizes_batch = extras['superpoint_sizes']
+        self.get_sp_feature(full_features, sp_sizes_batch)
+        exit()
         return 1
     
 
@@ -679,11 +676,4 @@
     def forward(self):
         return mask_sp_indices
 
-'''
-=======
-        full_features = extras['full_features']
-        sp_sizes_batch = extras['superpoint_sizes']
-        self.get_sp_feature(full_features, sp_sizes_batch)
-        exit()
-        return 1
->>>>>>> 5a5d51cc
+'''