import numpy as np
import torch

from . import register_network

import torch
import torch.nn as nn
import torch.nn.functional as F
# import timm
# from timm.models.layers import DropPath, trunc_normal_
import numpy as np

# from .build import MODELS
# from utils import misc
import random
# from knn_cuda import KNN
# from extensions.chamfer_dist import ChamferDistanceL1, ChamferDistanceL2


class Encoder(nn.Module):  ## Embedding module

    def __init__(self, encoder_channel):
        super().__init__()
        self.encoder_channel = encoder_channel
        self.first_conv = nn.Sequential(nn.Conv1d(3, 128, 1), nn.BatchNorm1d(128), nn.ReLU(inplace=True),
                                        nn.Conv1d(128, 256, 1))
        self.second_conv = nn.Sequential(nn.Conv1d(512, 512, 1), nn.BatchNorm1d(512), nn.ReLU(inplace=True),
                                         nn.Conv1d(512, self.encoder_channel, 1))

    def forward(self, point_groups):
        '''
            point_groups : B G N 3
            -----------------
            feature_global : B G C
        '''
        bs, g, n, _ = point_groups.shape
        point_groups = point_groups.reshape(bs * g, n, 3)
        # encoder
        feature = self.first_conv(point_groups.transpose(2, 1))  # BG 256 n
        feature_global = torch.max(feature, dim=2, keepdim=True)[0]  # BG 256 1
        feature = torch.cat([feature_global.expand(-1, -1, n), feature], dim=1)  # BG 512 n
        feature = self.second_conv(feature)  # BG 1024 n
        feature_global = torch.max(feature, dim=2, keepdim=False)[0]  # BG 1024
        return feature_global.reshape(bs, g, self.encoder_channel)


## Transformers
<<<<<<< HEAD
class Mlp(nn.Module):

    def __init__(self, in_features, hidden_features=None, out_features=None, act_layer=nn.GELU, drop=0.):
        super().__init__()
        out_features = out_features or in_features
        hidden_features = hidden_features or in_features
        self.fc1 = nn.Linear(in_features, hidden_features)
        self.act = act_layer()
        self.fc2 = nn.Linear(hidden_features, out_features)
        self.drop = nn.Dropout(drop)

    def forward(self, x):
        x = self.fc1(x)
        x = self.act(x)
        x = self.drop(x)
        x = self.fc2(x)
        x = self.drop(x)
        return x


class Attention(nn.Module):

    def __init__(self, dim, num_heads=8, qkv_bias=False, qk_scale=None, attn_drop=0., proj_drop=0.):
        super().__init__()
        self.num_heads = num_heads
        head_dim = dim // num_heads
        # NOTE scale factor was wrong in my original version, can set manually to be compat with prev weights
        self.scale = qk_scale or head_dim**-0.5
        self.qkv = nn.Linear(dim, dim * 3, bias=qkv_bias)
        self.attn_drop = nn.Dropout(attn_drop)
        self.proj = nn.Linear(dim, dim)
        self.proj_drop = nn.Dropout(proj_drop)

    def forward(self, x):
        B, N, C = x.shape
        qkv = self.qkv(x).reshape(B, N, 3, self.num_heads, C // self.num_heads).permute(2, 0, 3, 1, 4)
        q, k, v = qkv[0], qkv[1], qkv[2]  # make torchscript happy (cannot use tensor as tuple)

        attn = (q @ k.transpose(-2, -1)) * self.scale
        attn = attn.softmax(dim=-1)
        attn = self.attn_drop(attn)
=======
>>>>>>> 89faacf5


class TransformerEncoder(nn.Module):

<<<<<<< HEAD
class Block(nn.Module):

    def __init__(self,
                 dim,
                 num_heads,
                 mlp_ratio=4.,
                 qkv_bias=False,
                 qk_scale=None,
                 drop=0.,
                 attn_drop=0.,
                 drop_path=0.,
                 act_layer=nn.GELU,
                 norm_layer=nn.LayerNorm):
=======
    def __init__(self,
                 embed_dim=768,
                 depth=4,
                 num_heads=12,
                 mlp_ratio=4.,
                 qkv_bias=False,
                 qk_scale=None,
                 drop_rate=0.,
                 attn_drop_rate=0.,
                 drop_path_rate=0.):
>>>>>>> 89faacf5
        super().__init__()

<<<<<<< HEAD
        # NOTE: drop path for stochastic depth, we shall see if this is better than dropout here
        self.drop_path = DropPath(drop_path) if drop_path > 0. else nn.Identity()
        self.norm2 = norm_layer(dim)
        mlp_hidden_dim = int(dim * mlp_ratio)
        self.mlp = Mlp(in_features=dim, hidden_features=mlp_hidden_dim, act_layer=act_layer, drop=drop)

        self.attn = Attention(dim,
                              num_heads=num_heads,
                              qkv_bias=qkv_bias,
                              qk_scale=qk_scale,
                              attn_drop=attn_drop,
                              proj_drop=drop)

    def forward(self, x):
        x = x + self.drop_path(self.attn(self.norm1(x)))
        x = x + self.drop_path(self.mlp(self.norm2(x)))
        return x


class TransformerEncoder(nn.Module):

    def __init__(self,
                 embed_dim=768,
                 depth=4,
                 num_heads=12,
                 mlp_ratio=4.,
                 qkv_bias=False,
                 qk_scale=None,
                 drop_rate=0.,
                 attn_drop_rate=0.,
                 drop_path_rate=0.):
        super().__init__()

=======
>>>>>>> 89faacf5
        self.blocks = nn.ModuleList([
            Block(dim=embed_dim,
                  num_heads=num_heads,
                  mlp_ratio=mlp_ratio,
                  qkv_bias=qkv_bias,
                  qk_scale=qk_scale,
                  drop=drop_rate,
                  attn_drop=attn_drop_rate,
                  drop_path=drop_path_rate[i] if isinstance(drop_path_rate, list) else drop_path_rate)
            for i in range(depth)
        ])

    def forward(self, x, pos):
        for _, block in enumerate(self.blocks):
            x = block(x + pos)
        return x


class TransformerDecoder(nn.Module):

    def __init__(self,
                 embed_dim=384,
                 depth=4,
                 num_heads=6,
                 mlp_ratio=4.,
                 qkv_bias=False,
                 qk_scale=None,
                 drop_rate=0.,
                 attn_drop_rate=0.,
                 drop_path_rate=0.1,
                 norm_layer=nn.LayerNorm):
        super().__init__()
        self.blocks = nn.ModuleList([
            Block(dim=embed_dim,
                  num_heads=num_heads,
                  mlp_ratio=mlp_ratio,
                  qkv_bias=qkv_bias,
                  qk_scale=qk_scale,
                  drop=drop_rate,
                  attn_drop=attn_drop_rate,
                  drop_path=drop_path_rate[i] if isinstance(drop_path_rate, list) else drop_path_rate)
            for i in range(depth)
        ])
        self.norm = norm_layer(embed_dim)
        self.head = nn.Identity()

        self.apply(self._init_weights)

    def _init_weights(self, m):
        if isinstance(m, nn.Linear):
            nn.init.xavier_uniform_(m.weight)
            if isinstance(m, nn.Linear) and m.bias is not None:
                nn.init.constant_(m.bias, 0)
        elif isinstance(m, nn.LayerNorm):
            nn.init.constant_(m.bias, 0)
            nn.init.constant_(m.weight, 1.0)

    def forward(self, x, pos, return_token_num):
        for _, block in enumerate(self.blocks):
            x = block(x + pos)

        x = self.head(self.norm(x[:, -return_token_num:]))  # only return the mask tokens predict pixel
        return x


# Pretrain model
class MaskTransformer(nn.Module):

    def __init__(self, config, **kwargs):
        super().__init__()
        self.config = config
        # define the transformer argparse
        self.mask_ratio = config.transformer_config.mask_ratio
        self.trans_dim = config.transformer_config.trans_dim
        self.depth = config.transformer_config.depth
        self.drop_path_rate = config.transformer_config.drop_path_rate
        self.num_heads = config.transformer_config.num_heads
        # embedding
        self.encoder_dims = config.transformer_config.encoder_dims
        self.encoder = Encoder(encoder_channel=self.encoder_dims)

        self.mask_type = config.transformer_config.mask_type

        self.pos_embed = nn.Sequential(
            nn.Linear(3, 128),
            nn.GELU(),
            nn.Linear(128, self.trans_dim),
        )

        dpr = [x.item() for x in torch.linspace(0, self.drop_path_rate, self.depth)]
        self.blocks = TransformerEncoder(
            embed_dim=self.trans_dim,
            depth=self.depth,
            drop_path_rate=dpr,
            num_heads=self.num_heads,
        )

        self.norm = nn.LayerNorm(self.trans_dim)
        self.apply(self._init_weights)

    def _init_weights(self, m):
        if isinstance(m, nn.Linear):
            trunc_normal_(m.weight, std=.02)
            if isinstance(m, nn.Linear) and m.bias is not None:
                nn.init.constant_(m.bias, 0)
        elif isinstance(m, nn.LayerNorm):
            nn.init.constant_(m.bias, 0)
            nn.init.constant_(m.weight, 1.0)
        elif isinstance(m, nn.Conv1d):
            trunc_normal_(m.weight, std=.02)
            if m.bias is not None:
                nn.init.constant_(m.bias, 0)

    def _mask_center_block(self, center, noaug=False):
        '''
            center : B G 3
            --------------
            mask : B G (bool)
        '''
        # skip the mask
        if noaug or self.mask_ratio == 0:
            return torch.zeros(center.shape[:2]).bool()
        # mask a continuous part
        mask_idx = []
        for points in center:
            # G 3
            points = points.unsqueeze(0)  # 1 G 3
            index = random.randint(0, points.size(1) - 1)
            distance_matrix = torch.norm(points[:, index].reshape(1, 1, 3) - points, p=2,
                                         dim=-1)  # 1 1 3 - 1 G 3 -> 1 G

            idx = torch.argsort(distance_matrix, dim=-1, descending=False)[0]  # G
            ratio = self.mask_ratio
            mask_num = int(ratio * len(idx))
            mask = torch.zeros(len(idx))
            mask[idx[:mask_num]] = 1
            mask_idx.append(mask.bool())

        bool_masked_pos = torch.stack(mask_idx).to(center.device)  # B G

        return bool_masked_pos

    def _mask_center_rand(self, center, noaug=False):
        '''
            center : B G 3
            --------------
            mask : B G (bool)
        '''
        B, G, _ = center.shape
        # skip the mask
        if noaug or self.mask_ratio == 0:
            return torch.zeros(center.shape[:2]).bool()

        self.num_mask = int(self.mask_ratio * G)

        overall_mask = np.zeros([B, G])
        for i in range(B):
            mask = np.hstack([
                np.zeros(G - self.num_mask),
                np.ones(self.num_mask),
            ])
            np.random.shuffle(mask)
            overall_mask[i, :] = mask
        overall_mask = torch.from_numpy(overall_mask).to(torch.bool)

        return overall_mask.to(center.device)  # B G

    def forward(self, neighborhood, center, noaug=False):
        # generate mask
        if self.mask_type == 'rand':
            bool_masked_pos = self._mask_center_rand(center, noaug=noaug)  # B G
        else:
            bool_masked_pos = self._mask_center_block(center, noaug=noaug)

        group_input_tokens = self.encoder(neighborhood)  #  B G C

        batch_size, seq_len, C = group_input_tokens.size()

        x_vis = group_input_tokens[~bool_masked_pos].reshape(batch_size, -1, C)
        # add pos embedding
        # mask pos center
        masked_center = center[~bool_masked_pos].reshape(batch_size, -1, 3)
        pos = self.pos_embed(masked_center)

        # transformer
        x_vis = self.blocks(x_vis, pos)
        x_vis = self.norm(x_vis)

        return x_vis, bool_masked_pos


# original code
class Point_MAE(nn.Module):

    def __init__(self, config):
        super().__init__()
        print_log(f'[Point_MAE] ', logger='Point_MAE')
        self.config = config
        self.trans_dim = config.transformer_config.trans_dim
        self.MAE_encoder = MaskTransformer(config)
        self.group_size = config.group_size
        self.num_group = config.num_group
        self.drop_path_rate = config.transformer_config.drop_path_rate
        self.mask_token = nn.Parameter(torch.zeros(1, 1, self.trans_dim))
        self.decoder_pos_embed = nn.Sequential(nn.Linear(3, 128), nn.GELU(), nn.Linear(128, self.trans_dim))

        self.decoder_depth = config.transformer_config.decoder_depth
        self.decoder_num_heads = config.transformer_config.decoder_num_heads
        dpr = [x.item() for x in torch.linspace(0, self.drop_path_rate, self.decoder_depth)]
        self.MAE_decoder = TransformerDecoder(
            embed_dim=self.trans_dim,
            depth=self.decoder_depth,
            drop_path_rate=dpr,
            num_heads=self.decoder_num_heads,
        )

        print_log(f'[Point_MAE] divide point cloud into G{self.num_group} x S{self.group_size} points ...',
                  logger='Point_MAE')
        self.group_divider = Group(num_group=self.num_group, group_size=self.group_size)

        # prediction head
        self.increase_dim = nn.Sequential(
            # nn.Conv1d(self.trans_dim, 1024, 1),
            # nn.BatchNorm1d(1024),
            # nn.LeakyReLU(negative_slope=0.2),
            nn.Conv1d(self.trans_dim, 3 * self.group_size, 1))

        trunc_normal_(self.mask_token, std=.02)
        self.loss = config.loss
        # loss
        self.build_loss_func(self.loss)

    def build_loss_func(self, loss_type):
        if loss_type == "cdl1":
            self.loss_func = ChamferDistanceL1().cuda()
        elif loss_type == 'cdl2':
            self.loss_func = ChamferDistanceL2().cuda()
        else:
            raise NotImplementedError
            # self.loss_func = emd().cuda()

    def forward(self, pts, vis=False, **kwargs):
        neighborhood, center = self.group_divider(pts)

        x_vis, mask = self.MAE_encoder(neighborhood, center)
        B, _, C = x_vis.shape  # B VIS C

        pos_emd_vis = self.decoder_pos_embed(center[~mask]).reshape(B, -1, C)

        pos_emd_mask = self.decoder_pos_embed(center[mask]).reshape(B, -1, C)

        _, N, _ = pos_emd_mask.shape
        mask_token = self.mask_token.expand(B, N, -1)
        x_full = torch.cat([x_vis, mask_token], dim=1)
        pos_full = torch.cat([pos_emd_vis, pos_emd_mask], dim=1)

        x_rec = self.MAE_decoder(x_full, pos_full, N)

        B, M, C = x_rec.shape
        rebuild_points = self.increase_dim(x_rec.transpose(1, 2)).transpose(1, 2).reshape(B * M, -1, 3)  # B M 1024

        gt_points = neighborhood[mask].reshape(B * M, -1, 3)
        loss1 = self.loss_func(rebuild_points, gt_points)

        if vis:  #visualization
            vis_points = neighborhood[~mask].reshape(B * (self.num_group - M), -1, 3)
            full_vis = vis_points + center[~mask].unsqueeze(1)
            full_rebuild = rebuild_points + center[mask].unsqueeze(1)
            full = torch.cat([full_vis, full_rebuild], dim=0)
            # full_points = torch.cat([rebuild_points,vis_points], dim=0)
            full_center = torch.cat([center[mask], center[~mask]], dim=0)
            # full = full_points + full_center.unsqueeze(1)
            ret2 = full_vis.reshape(-1, 3).unsqueeze(0)
            ret1 = full.reshape(-1, 3).unsqueeze(0)
            # return ret1, ret2
            return ret1, ret2, full_center
        else:
            return loss1


# finetune model
# @MODELS.register_module()
class PointTransformer(nn.Module):

    def __init__(self, config, **kwargs):
        super().__init__()
        self.config = config

        self.trans_dim = config.trans_dim
        self.depth = config.depth
        self.drop_path_rate = config.drop_path_rate
        self.cls_dim = config.cls_dim
        self.num_heads = config.num_heads

        self.group_size = config.group_size
        self.num_group = config.num_group
        self.encoder_dims = config.encoder_dims

        self.group_divider = Group(num_group=self.num_group, group_size=self.group_size)

        self.encoder = Encoder(encoder_channel=self.encoder_dims)

        self.cls_token = nn.Parameter(torch.zeros(1, 1, self.trans_dim))
        self.cls_pos = nn.Parameter(torch.randn(1, 1, self.trans_dim))

        self.pos_embed = nn.Sequential(nn.Linear(3, 128), nn.GELU(), nn.Linear(128, self.trans_dim))

        dpr = [x.item() for x in torch.linspace(0, self.drop_path_rate, self.depth)]
        self.blocks = TransformerEncoder(
            embed_dim=self.trans_dim,
            depth=self.depth,
            drop_path_rate=dpr,
            num_heads=self.num_heads,
        )

        self.norm = nn.LayerNorm(self.trans_dim)

        self.cls_head_finetune = nn.Sequential(nn.Linear(self.trans_dim * 2, 256), nn.BatchNorm1d(256),
                                               nn.ReLU(inplace=True), nn.Dropout(0.5), nn.Linear(256, 256),
                                               nn.BatchNorm1d(256), nn.ReLU(inplace=True), nn.Dropout(0.5),
                                               nn.Linear(256, self.cls_dim))

        self.build_loss_func()

        trunc_normal_(self.cls_token, std=.02)
        trunc_normal_(self.cls_pos, std=.02)

    def build_loss_func(self):
        self.loss_ce = nn.CrossEntropyLoss()

    def get_loss_acc(self, ret, gt):
        loss = self.loss_ce(ret, gt.long())
        pred = ret.argmax(-1)
        acc = (pred == gt).sum() / float(gt.size(0))
        return loss, acc * 100

    def load_model_from_ckpt(self, bert_ckpt_path):
        if bert_ckpt_path is not None:
            ckpt = torch.load(bert_ckpt_path)
            base_ckpt = {k.replace("module.", ""): v for k, v in ckpt['base_model'].items()}

            for k in list(base_ckpt.keys()):
                if k.startswith('MAE_encoder'):
                    base_ckpt[k[len('MAE_encoder.'):]] = base_ckpt[k]
                    del base_ckpt[k]
                elif k.startswith('base_model'):
                    base_ckpt[k[len('base_model.'):]] = base_ckpt[k]
                    del base_ckpt[k]

            incompatible = self.load_state_dict(base_ckpt, strict=False)

            if incompatible.missing_keys:
                print_log('missing_keys', logger='Transformer')
                print_log(get_missing_parameters_message(incompatible.missing_keys), logger='Transformer')
            if incompatible.unexpected_keys:
                print_log('unexpected_keys', logger='Transformer')
                print_log(get_unexpected_parameters_message(incompatible.unexpected_keys), logger='Transformer')

            print_log(f'[Transformer] Successful Loading the ckpt from {bert_ckpt_path}', logger='Transformer')
        else:
            print_log('Training from scratch!!!', logger='Transformer')
            self.apply(self._init_weights)

    def _init_weights(self, m):
        if isinstance(m, nn.Linear):
            trunc_normal_(m.weight, std=.02)
            if isinstance(m, nn.Linear) and m.bias is not None:
                nn.init.constant_(m.bias, 0)
        elif isinstance(m, nn.LayerNorm):
            nn.init.constant_(m.bias, 0)
            nn.init.constant_(m.weight, 1.0)
        elif isinstance(m, nn.Conv1d):
            trunc_normal_(m.weight, std=.02)
            if m.bias is not None:
                nn.init.constant_(m.bias, 0)

    def forward(self, pts):

        neighborhood, center = self.group_divider(pts)
        group_input_tokens = self.encoder(neighborhood)  # B G N

        cls_tokens = self.cls_token.expand(group_input_tokens.size(0), -1, -1)
        cls_pos = self.cls_pos.expand(group_input_tokens.size(0), -1, -1)

        pos = self.pos_embed(center)

        x = torch.cat((cls_tokens, group_input_tokens), dim=1)
        pos = torch.cat((cls_pos, pos), dim=1)
        # transformer
        x = self.blocks(x, pos)
        x = self.norm(x)
        concat_f = torch.cat([x[:, 0], x[:, 1:].max(1)[0]], dim=-1)
        ret = self.cls_head_finetune(concat_f)
        return ret
<<<<<<< HEAD


class PointNet():
=======
>>>>>>> 89faacf5


class SuperPointNet(nn.Module):

    def __init__(self,
                 sp_feature_dim,
                 sp_embed_dim,
                 hidden_dim=64,
                 pad_limit=64,
                 mask_ratio=0.6):

        super().__init__()
        self.pad_limit = pad_limit
        self.mask_ratio = mask_ratio

        self.sp_linear_1 = nn.Linear(sp_feature_dim, hidden_dim)
        self.sp_linear_2 = nn.Linear(hidden_dim, sp_embed_dim)

    def gen_token_embed(self, full_features, full_super_indices):
        sp_features_batch = []
        for i, full_feature in enumerate(full_features):
            # print(f'batch: {i}')
            sp_max = torch.max(full_super_indices[i])
            sp_features = []
            for sp_index in range(sp_max + 1):
                point_features = full_feature[torch.where(full_super_indices[i] == sp_index)[0]].to(torch.float32)
                point_features = F.relu(self.sp_linear_1(point_features.cuda()))
                point_features = F.relu(self.sp_linear_2(point_features))
                sp_feature = torch.max(point_features, dim=0, keepdim=True)[0]
                sp_features.append(sp_feature)
            sp_features = torch.cat(sp_features, dim=0)
            sp_features_batch.append(sp_features)
        return sp_features_batch

    def mask_token_embed(self, batch_token_embed):
        batch_mask_embed = []
        batch_remain_embed = []
        batch_mask_indices = []
        batch_remain_indices = []

        for batch_index in range(len(batch_token_embed)):
            N, C = batch_token_embed[batch_index].shape
            mask_num = int(N * self.mask_ratio)
            mask_indices = torch.from_numpy(np.random.choice(N, mask_num, replace=False))
            remain_indices = torch.tensor([num for num in range(N) if num not in mask_indices])
            batch_mask_embed.append(batch_token_embed[batch_index][mask_indices])
            batch_remain_embed.append(batch_token_embed[batch_index][remain_indices])
            batch_mask_indices.append(mask_indices)
            batch_remain_indices.append(remain_indices)

        return batch_mask_embed, batch_remain_embed, batch_mask_indices, batch_remain_indices

    def pad_token_embed(self, batch_token_embed, higher_full_super_indices, batch_remain_indices, batch_mask_indices):
        batch_remain_tokens = []
        batch_mask_tokens = []
        for i in range(len(higher_full_super_indices)):
            sp2_set = set(higher_full_super_indices[i])

            remain_tokens = []
            mask_tokens = []
            for sp2_index in sp2_set:
                sp2_to_sp_indices = torch.where(higher_full_super_indices[i] == sp2_index)[0]
                sp2_to_sp_remain_indices = torch.tensor(
                    [index for index in sp2_to_sp_indices if index not in batch_mask_indices[i]], dtype=int)
                sp2_to_sp_mask_indices = torch.tensor(
                    [index for index in sp2_to_sp_indices if index in batch_mask_indices[i]], dtype=int)
                sp2_remain_token = batch_token_embed[i][sp2_to_sp_remain_indices]
                sp2_mask_token = batch_token_embed[i][sp2_to_sp_mask_indices]
                assert sp2_remain_token.dim(
                ) == 2, f'sp2_remain_token has dim: {sp2_remain_token.dim()} which is invalid for padding'
                assert sp2_mask_token.dim(
                ) == 2, f'sp2_mask_token has dim: {sp2_mask_token.dim()} which is invalid for padding'
                remain_pad_dim, mask_pad_dim = self.pad_limit - sp2_remain_token.shape[
                    0], self.pad_limit - sp2_mask_token.shape[0]
                sp2_remain_token, sp2_mask_token = F.pad(sp2_remain_token, (0, 0, 0, remain_pad_dim)), F.pad(
                    sp2_mask_token, (0, 0, 0, mask_pad_dim))
                remain_tokens.append(sp2_remain_token)
                mask_tokens.append(sp2_mask_token)
            remain_tokens, mask_tokens = torch.stack(remain_tokens, dim=0), torch.stack(mask_tokens, dim=0)
            batch_remain_tokens.append(remain_tokens)
            batch_mask_tokens.append(mask_tokens)
        return batch_remain_tokens, batch_mask_tokens

    def forward(self, full_features, full_super_indices_10, full_super_indices_21):
        batch_token_embed = self.gen_token_embed(full_features, full_super_indices_10)
        _, _, batch_mask_indices, batch_remain_indices = self.mask_token_embed(batch_token_embed)
        batch_remain_token_embed, batch_mask_token_embed = self.pad_token_embed(batch_token_embed,
                                                                                full_super_indices_21,
                                                                                batch_remain_indices,
                                                                                batch_mask_indices)
        print(batch_remain_token_embed[0].shape, batch_mask_token_embed[0].shape)
        return batch_remain_token_embed, batch_mask_token_embed


class MLP(nn.Module):

    def __init__(self,
                 input_dim,
                 hidden_dim=None,
                 output_dim=None,
                 act_layer=nn.GELU,
                 drop=0.):
        
        super().__init__()
        output_dim = output_dim or input_dim
        hidden_dim = hidden_dim or input_dim
        self.fc1 = nn.Linear(input_dim, hidden_dim)
        self.act = act_layer()
        self.fc2 = nn.Linear(hidden_dim, output_dim)
        self.drop = nn.Dropout(drop)

    def forward(self, x):
        x = self.fc1(x)
        x = self.act(x)
        x = self.drop(x)
        x = self.fc2(x)
        x = self.drop(x)
        return x


class Attention(nn.Module):

    def __init__(self,
                 input_dim,
                 num_heads=4,
                 qkv_bias=False,
                 attn_drop=0.,
                 proj_drop=0.,
                 qk_scale=None):

        super().__init__()
        self.num_heads = num_heads
        head_dim = input_dim // num_heads
        self.qkv = nn.Linear(input_dim, input_dim * 3, bias=qkv_bias)
        self.attn_drop = nn.Dropout(attn_drop)

        # TODO init scale
        self.scale = qk_scale or head_dim**1  #-0.5
        self.proj = nn.Linear(input_dim, input_dim)
        self.proj_drop = nn.Dropout(proj_drop)

    def forward(self, x):
        assert len(x) == 1, 'only support batch size = 1'
        x = torch.unsqueeze(x[0], dim=0) if type(x) != torch.Tensor else x
        B, N, P, C = x.shape
        # qkv.shape = [3, B, N, H, P, C/H]
        qkv = self.qkv(x).reshape(B, N, P, 3, self.num_heads,
                                                    C // self.num_heads).permute(3, 0, 1, 4, 2, 5)
        q, k, v = qkv[0], qkv[1], qkv[2]

        attn = (q @ k.transpose(-2, -1)) * self.scale
        attn = attn.softmax(dim=-1)
        attn = self.attn_drop(attn)
        # print(attn.shape, k.transpose(-2, -1).shape, v.shape)

        x = (attn @ v).transpose(2, 3).reshape(B, N, P, C)
        x = self.proj(x)
        x = self.proj_drop(x)
        return x


class Block(nn.Module):

    def __init__(self,
                 input_dim,
                 head_num,
                 mlp_ratio=4.,
                 qkv_bias=False,
                 qk_scale=None,
                 drop=0.,
                 attn_drop=0.,
                 drop_path=0.,
                 act_layer=nn.GELU,
                 norm_layer=nn.LayerNorm):
        
        super().__init__()
        self.norm1 = norm_layer(input_dim)
        self.norm2 = norm_layer(input_dim)
        mlp_hidden_dim = int(input_dim * mlp_ratio)

        # NOTE: drop path for stochastic depth, we shall see if this is better than dropout here
        # self.drop_path = DropPath(drop_path) if drop_path > 0. else nn.Identity()
        self.mlp = MLP(in_dim=input_dim,
                       hidden_dim=mlp_hidden_dim,
                       act_layer=act_layer,
                       drop=drop)
        self.attn = Attention(input_dim=input_dim,
                              num_heads=head_num,
                              qkv_bias=qkv_bias,
                              qk_scale=qk_scale,
                              attn_drop=attn_drop,
                              proj_drop=drop)

    def forward(self, x):
        x = x + self.drop_path(self.attn(self.norm1(x)))
        x = x + self.drop_path(self.mlp(self.norm2(x)))
        return x


@register_network('Superpoint_MAE')
class Superpoint_MAE(nn.Module):
<<<<<<< HEAD

    def __init__(self, channel, num_class, sp_embed_dim=128, config=None):
        super().__init__()
        self.sp_linear_1 = nn.Linear(10, 64)
        self.sp_linear_2 = nn.Linear(64, sp_embed_dim)
        print("channel:", channel)
        # self.config = config
        # self.trans_dim = config.transformer_config.trans_dim
        # self.MAE_encoder = MaskTransformer(config)
        # self.group_size = config.group_size
        # self.num_group = config.num_group
        # self.drop_path_rate = config.transformer_config.drop_path_rate
        # self.mask_token = nn.Parameter(torch.zeros(1, 1, self.trans_dim))
        # self.decoder_pos_embed = nn.Sequential(
        #     nn.Linear(3, 128),
        #     nn.GELU(),
        #     nn.Linear(128, self.trans_dim)
        # )

        # self.decoder_depth = config.transformer_config.decoder_depth
        # self.decoder_num_heads = config.transformer_config.decoder_num_heads
        # dpr = [x.item() for x in torch.linspace(0, self.drop_path_rate, self.decoder_depth)]
        # self.MAE_decoder = TransformerDecoder(
        #     embed_dim=self.trans_dim,
        #     depth=self.decoder_depth,
        #     drop_path_rate=dpr,
        #     num_heads=self.decoder_num_heads,
        # )

        # # prediction head
        # self.increase_dim = nn.Sequential(
        #     # nn.Conv1d(self.trans_dim, 1024, 1),
        #     # nn.BatchNorm1d(1024),
        #     # nn.LeakyReLU(negative_slope=0.2),
        #     nn.Conv1d(self.trans_dim, 3*self.group_size, 1)
        # )

        # trunc_normal_(self.mask_token, std=.02)
        # self.loss = config.loss
        # loss
        # self.build_loss_func(self.loss)

    def get_sp_feature(self, full_features, sp_sizes_batch):
        sp_features_batch = []
        for i, full_feature in enumerate(full_features):
            sp_sizes = sp_sizes_batch[i]
            cur = 0
            sp_features = []
            for sp_size in sp_sizes:
                point_features = full_feature[cur:cur + sp_size]
                point_features = F.relu(self.sp_linear_1(point_features.cuda()))
                point_features = F.relu(self.sp_linear_2(point_features))
                # print(point_features.shape)
                sp_feature = torch.max(point_features, dim=0, keepdim=True)[0]
                # print(sp_feature.shape)
                sp_features.append(sp_feature)
            sp_features = torch.cat(sp_features, dim=0)
            print(sp_features.shape)
            sp_features_batch.append(sp_features)
        pass

    # def build_loss_func(self, loss_type):
    #     if loss_type == "cdl1":
    #         self.loss_func = ChamferDistanceL1().cuda()
    #     elif loss_type =='cdl2':
    #         self.loss_func = ChamferDistanceL2().cuda()
    #     else:
    #         raise NotImplementedError
=======

    def __init__(self, config=None):

        super().__init__()
        # params
        self.mask_level = config['mask_level']
        self.mask_ratio = config['mask_ratio']
        self.feature_dim = config['feature_dim']
        self.token_embed_dim = config['token_embed_dim']
        self.pad_limit = config['token_pad_limit']
        self.head_num = config['head_num']
        self.mlp_ratio = config['MLP_ratio']

        # nn
        self.point_net = SuperPointNet(sp_feature_dim=self.feature_dim,
                                       sp_embed_dim=self.token_embed_dim,
                                       pad_limit=self.pad_limit,
                                       mask_ratio=self.mask_ratio)
        
        self.block = Block(input_dim=self.token_embed_dim,
                           head_num=self.head_num,
                           mlp_ratio=self.mlp_ratio)

        self.local_attention = Attention(input_dim=self.token_embed_dim)
        self.mlp = MLP(input_dim=self.token_embed_dim,
                       hidden_dim=self.token_embed_dim,
                       output_dim=self.token_embed_dim)
>>>>>>> 89faacf5

    def forward(self, inputs, extras, **kwargs):
        full_features = extras['full_features']
        full_super_indices_10 = extras['full_super_indices_10']
        full_super_indices_21 = extras['full_super_indices_21']

        batch_remain_token_embed, batch_mask_token_embed = self.point_net(full_features, full_super_indices_10,
                                                                          full_super_indices_21)

        x = self.local_attention(batch_remain_token_embed)
        x = self.mlp(x)
        print(x.shape)

        exit()
        return None


'''Stage 2


class MPN_MLP(nn.module):
    def __init__(self,
                 mlp_in_dim=8):
        super().__init__()
        self.mlp_in_dim = mlp_in_dim
        self.fc_layer = nn.Linear(self.in_dim, 1)
        self.softmax = nn.Softmax(dim=0)

    def forward(self, encoder_features):
        logits = self.fc_layer(encoder_features)
        print(logits.shape)
        scores = self.softmax(torch.squeeze(logits, dim=1))
        print(scores, scores.shape)
        return scores


class MPN_Encoder(nn.module):
    def __init__(self,
                 encoder_in_dim=10,
                 encoder_out_dim=8):
        super().__init__()
        self.encoder_in_dim = encoder_in_dim
        self.encoder_out_dim = encoder_out_dim
        self.qkv = nn.Linear(self.encoder_in_dim, self.encoder_out_dim)

    def forward(self, point_features):
        return encoder_features


@register_network('MPN')
class MPN(MPN_Encoder, MPN_MLP):
    def __init__(self,
                 dims):
        self.encoder = MPN_Encoder()
        self.mlp = MPN_MLP()

    def forward(self):
        return mask_sp_indices

'''<|MERGE_RESOLUTION|>--- conflicted
+++ resolved
@@ -45,69 +45,10 @@
 
 
 ## Transformers
-<<<<<<< HEAD
-class Mlp(nn.Module):
-
-    def __init__(self, in_features, hidden_features=None, out_features=None, act_layer=nn.GELU, drop=0.):
-        super().__init__()
-        out_features = out_features or in_features
-        hidden_features = hidden_features or in_features
-        self.fc1 = nn.Linear(in_features, hidden_features)
-        self.act = act_layer()
-        self.fc2 = nn.Linear(hidden_features, out_features)
-        self.drop = nn.Dropout(drop)
-
-    def forward(self, x):
-        x = self.fc1(x)
-        x = self.act(x)
-        x = self.drop(x)
-        x = self.fc2(x)
-        x = self.drop(x)
-        return x
-
-
-class Attention(nn.Module):
-
-    def __init__(self, dim, num_heads=8, qkv_bias=False, qk_scale=None, attn_drop=0., proj_drop=0.):
-        super().__init__()
-        self.num_heads = num_heads
-        head_dim = dim // num_heads
-        # NOTE scale factor was wrong in my original version, can set manually to be compat with prev weights
-        self.scale = qk_scale or head_dim**-0.5
-        self.qkv = nn.Linear(dim, dim * 3, bias=qkv_bias)
-        self.attn_drop = nn.Dropout(attn_drop)
-        self.proj = nn.Linear(dim, dim)
-        self.proj_drop = nn.Dropout(proj_drop)
-
-    def forward(self, x):
-        B, N, C = x.shape
-        qkv = self.qkv(x).reshape(B, N, 3, self.num_heads, C // self.num_heads).permute(2, 0, 3, 1, 4)
-        q, k, v = qkv[0], qkv[1], qkv[2]  # make torchscript happy (cannot use tensor as tuple)
-
-        attn = (q @ k.transpose(-2, -1)) * self.scale
-        attn = attn.softmax(dim=-1)
-        attn = self.attn_drop(attn)
-=======
->>>>>>> 89faacf5
 
 
 class TransformerEncoder(nn.Module):
 
-<<<<<<< HEAD
-class Block(nn.Module):
-
-    def __init__(self,
-                 dim,
-                 num_heads,
-                 mlp_ratio=4.,
-                 qkv_bias=False,
-                 qk_scale=None,
-                 drop=0.,
-                 attn_drop=0.,
-                 drop_path=0.,
-                 act_layer=nn.GELU,
-                 norm_layer=nn.LayerNorm):
-=======
     def __init__(self,
                  embed_dim=768,
                  depth=4,
@@ -118,45 +59,8 @@
                  drop_rate=0.,
                  attn_drop_rate=0.,
                  drop_path_rate=0.):
->>>>>>> 89faacf5
-        super().__init__()
-
-<<<<<<< HEAD
-        # NOTE: drop path for stochastic depth, we shall see if this is better than dropout here
-        self.drop_path = DropPath(drop_path) if drop_path > 0. else nn.Identity()
-        self.norm2 = norm_layer(dim)
-        mlp_hidden_dim = int(dim * mlp_ratio)
-        self.mlp = Mlp(in_features=dim, hidden_features=mlp_hidden_dim, act_layer=act_layer, drop=drop)
-
-        self.attn = Attention(dim,
-                              num_heads=num_heads,
-                              qkv_bias=qkv_bias,
-                              qk_scale=qk_scale,
-                              attn_drop=attn_drop,
-                              proj_drop=drop)
-
-    def forward(self, x):
-        x = x + self.drop_path(self.attn(self.norm1(x)))
-        x = x + self.drop_path(self.mlp(self.norm2(x)))
-        return x
-
-
-class TransformerEncoder(nn.Module):
-
-    def __init__(self,
-                 embed_dim=768,
-                 depth=4,
-                 num_heads=12,
-                 mlp_ratio=4.,
-                 qkv_bias=False,
-                 qk_scale=None,
-                 drop_rate=0.,
-                 attn_drop_rate=0.,
-                 drop_path_rate=0.):
-        super().__init__()
-
-=======
->>>>>>> 89faacf5
+        super().__init__()
+
         self.blocks = nn.ModuleList([
             Block(dim=embed_dim,
                   num_heads=num_heads,
@@ -551,12 +455,6 @@
         concat_f = torch.cat([x[:, 0], x[:, 1:].max(1)[0]], dim=-1)
         ret = self.cls_head_finetune(concat_f)
         return ret
-<<<<<<< HEAD
-
-
-class PointNet():
-=======
->>>>>>> 89faacf5
 
 
 class SuperPointNet(nn.Module):
@@ -758,76 +656,6 @@
 
 @register_network('Superpoint_MAE')
 class Superpoint_MAE(nn.Module):
-<<<<<<< HEAD
-
-    def __init__(self, channel, num_class, sp_embed_dim=128, config=None):
-        super().__init__()
-        self.sp_linear_1 = nn.Linear(10, 64)
-        self.sp_linear_2 = nn.Linear(64, sp_embed_dim)
-        print("channel:", channel)
-        # self.config = config
-        # self.trans_dim = config.transformer_config.trans_dim
-        # self.MAE_encoder = MaskTransformer(config)
-        # self.group_size = config.group_size
-        # self.num_group = config.num_group
-        # self.drop_path_rate = config.transformer_config.drop_path_rate
-        # self.mask_token = nn.Parameter(torch.zeros(1, 1, self.trans_dim))
-        # self.decoder_pos_embed = nn.Sequential(
-        #     nn.Linear(3, 128),
-        #     nn.GELU(),
-        #     nn.Linear(128, self.trans_dim)
-        # )
-
-        # self.decoder_depth = config.transformer_config.decoder_depth
-        # self.decoder_num_heads = config.transformer_config.decoder_num_heads
-        # dpr = [x.item() for x in torch.linspace(0, self.drop_path_rate, self.decoder_depth)]
-        # self.MAE_decoder = TransformerDecoder(
-        #     embed_dim=self.trans_dim,
-        #     depth=self.decoder_depth,
-        #     drop_path_rate=dpr,
-        #     num_heads=self.decoder_num_heads,
-        # )
-
-        # # prediction head
-        # self.increase_dim = nn.Sequential(
-        #     # nn.Conv1d(self.trans_dim, 1024, 1),
-        #     # nn.BatchNorm1d(1024),
-        #     # nn.LeakyReLU(negative_slope=0.2),
-        #     nn.Conv1d(self.trans_dim, 3*self.group_size, 1)
-        # )
-
-        # trunc_normal_(self.mask_token, std=.02)
-        # self.loss = config.loss
-        # loss
-        # self.build_loss_func(self.loss)
-
-    def get_sp_feature(self, full_features, sp_sizes_batch):
-        sp_features_batch = []
-        for i, full_feature in enumerate(full_features):
-            sp_sizes = sp_sizes_batch[i]
-            cur = 0
-            sp_features = []
-            for sp_size in sp_sizes:
-                point_features = full_feature[cur:cur + sp_size]
-                point_features = F.relu(self.sp_linear_1(point_features.cuda()))
-                point_features = F.relu(self.sp_linear_2(point_features))
-                # print(point_features.shape)
-                sp_feature = torch.max(point_features, dim=0, keepdim=True)[0]
-                # print(sp_feature.shape)
-                sp_features.append(sp_feature)
-            sp_features = torch.cat(sp_features, dim=0)
-            print(sp_features.shape)
-            sp_features_batch.append(sp_features)
-        pass
-
-    # def build_loss_func(self, loss_type):
-    #     if loss_type == "cdl1":
-    #         self.loss_func = ChamferDistanceL1().cuda()
-    #     elif loss_type =='cdl2':
-    #         self.loss_func = ChamferDistanceL2().cuda()
-    #     else:
-    #         raise NotImplementedError
-=======
 
     def __init__(self, config=None):
 
@@ -855,7 +683,6 @@
         self.mlp = MLP(input_dim=self.token_embed_dim,
                        hidden_dim=self.token_embed_dim,
                        output_dim=self.token_embed_dim)
->>>>>>> 89faacf5
 
     def forward(self, inputs, extras, **kwargs):
         full_features = extras['full_features']
