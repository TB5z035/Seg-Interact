--- conflicted
+++ resolved
@@ -124,7 +124,7 @@
         return
 
     for epoch_idx in range(start_epoch, args.epochs):
-<<<<<<< HEAD
+        # Train
         # train_one_epoch(network,
         #                 optimizer,
         #                 train_dataloader,
@@ -134,18 +134,6 @@
         #                 scheduler=scheduler,
         #                 val_loader=val_dataloader,
         #                 writer=writer)
-=======
-        # Train
-        train_one_epoch(network,
-                        optimizer,
-                        train_dataloader,
-                        criterion,
-                        epoch_idx,
-                        global_iter,
-                        scheduler=scheduler,
-                        val_loader=val_dataloader,
-                        writer=writer)
->>>>>>> bec8cd4c
         # Validate
         if epoch_idx % args.val_epoch_freq == 0:
             validate(network, val_dataloader, criterion, metrics=[mIoU, IoU], global_iter=global_iter[0], writer=writer)
