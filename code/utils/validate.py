--- conflicted
+++ resolved
@@ -22,24 +22,14 @@
                 ) for metric in metrics
             ]
             loss_sum = 0
-<<<<<<< HEAD
             for idx, (inputs, labels, extra) in enumerate(tqdm(val_loader)):
-=======
-            '''for idx, (inputs, labels, extras) in enumerate(tqdm(val_loader)):
->>>>>>> bec8cd4c
+                '''for idx, (inputs, labels, extras) in enumerate(tqdm(val_loader)):
                 output = model(to_device(inputs, device))
                 loss_sum += criterion(output, to_device(labels, device)).item()
 
                 pred = output.argmax(dim=1).cpu()
                 # FIXME handle batch size > 1
                 for metric in metric_objs:
-<<<<<<< HEAD
-                    if extra is None or len(extra) is 0:
-                        metric.record(pred, labels)
-                    else:
-                        metric.record(pred[extra[1]], labels[extra[1]])
-                # logging.info(f'progress: {idx}/{len(val_loader)}')
-=======
                     if extras is None:
                         metric.record(pred, labels)
                     else:
@@ -54,11 +44,11 @@
                 # FIXME handle batch size > 1
                 maps = extras['maps']
                 for metric in metric_objs:
-                    if maps is None:
+                    if extra is None or len(extra) is 0:
                         metric.record(pred, labels)
                     else:
-                        metric.record(pred[maps[1]], labels[maps[1]])
->>>>>>> bec8cd4c
+                        metric.record(pred[extra[1]], labels[extra[1]])
+                # logging.info(f'progress: {idx}/{len(val_loader)}')
 
         metric_results = {metric.NAME: metric.calc() for metric in metric_objs}
         for metric in metric_objs:
