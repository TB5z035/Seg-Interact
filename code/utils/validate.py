import torch
from torch.utils.data import DataLoader
import logging

from .misc import get_device, to_device, get_local_rank

device = get_device()
logger = logging.getLogger('validate')

from tqdm import tqdm


def validate(model, val_loader: DataLoader, criterion=None, metrics=[], writer=None, global_iter=None):
    if get_local_rank() == 0:
        model.eval()
        with torch.no_grad():
            loss_sum = 0
            metric_objs = [
                metric(
                    val_loader.dataset.num_train_classes,
                    val_loader.dataset.ignore_class,
                    val_loader.dataset.train_class_names,
                ) for metric in metrics
            ]
<<<<<<< HEAD
            loss_sum = 0
            '''for idx, (inputs, labels, extra) in enumerate(tqdm(val_loader)):
                for idx, (inputs, labels, extras) in enumerate(tqdm(val_loader)):
                output = model(to_device(inputs, device))
                loss_sum += criterion(output, to_device(labels, device)).item()

                pred = output.argmax(dim=1).cpu()
                # FIXME handle batch size > 1
                for metric in metric_objs:
                    if extras is None:
                        metric.record(pred, labels)
                    else:
                        metric.record(pred[extras['maps'][1]], labels[extras['maps'][1]])'''
=======
>>>>>>> 50087128

            for idx, (inputs, labels, extras) in enumerate(tqdm(val_loader)):
                output = model(to_device(inputs, device))
                pred = output.argmax(dim=1).cpu()
<<<<<<< HEAD
                # FIXME handle batch size > 1
                maps = extras['maps'] if 'maps' in extras else None
                for metric in metric_objs:
                    if maps is None:
                        metric.record(pred, labels)
                    else:
                        metric.record(pred[maps[1]], labels[maps[1]])
                # logging.info(f'progress: {idx}/{len(val_loader)}')
=======
                if 'maps' in extras:
                    pred = pred[extras['maps'][1]]
                    labels = labels[extras['maps'][1]]

                if criterion is not None:
                    loss_sum += criterion(output, to_device(labels, device)).item()

                for metric in metric_objs:
                    metric.record(pred, labels)

        loss_sum /= len(val_loader)
>>>>>>> 50087128

        metric_results = {}
        for metric in metric_objs:
            metric_results[metric.NAME] = metric.calc()
            metric.log(logger, writer=writer, global_iter=global_iter, name_prefix='val/')

        return loss_sum, metric_results
    else:
        return 0, {}


if __name__ == '__main__':
    pass<|MERGE_RESOLUTION|>--- conflicted
+++ resolved
@@ -22,36 +22,10 @@
                     val_loader.dataset.train_class_names,
                 ) for metric in metrics
             ]
-<<<<<<< HEAD
-            loss_sum = 0
-            '''for idx, (inputs, labels, extra) in enumerate(tqdm(val_loader)):
-                for idx, (inputs, labels, extras) in enumerate(tqdm(val_loader)):
-                output = model(to_device(inputs, device))
-                loss_sum += criterion(output, to_device(labels, device)).item()
-
-                pred = output.argmax(dim=1).cpu()
-                # FIXME handle batch size > 1
-                for metric in metric_objs:
-                    if extras is None:
-                        metric.record(pred, labels)
-                    else:
-                        metric.record(pred[extras['maps'][1]], labels[extras['maps'][1]])'''
-=======
->>>>>>> 50087128
 
             for idx, (inputs, labels, extras) in enumerate(tqdm(val_loader)):
                 output = model(to_device(inputs, device))
                 pred = output.argmax(dim=1).cpu()
-<<<<<<< HEAD
-                # FIXME handle batch size > 1
-                maps = extras['maps'] if 'maps' in extras else None
-                for metric in metric_objs:
-                    if maps is None:
-                        metric.record(pred, labels)
-                    else:
-                        metric.record(pred[maps[1]], labels[maps[1]])
-                # logging.info(f'progress: {idx}/{len(val_loader)}')
-=======
                 if 'maps' in extras:
                     pred = pred[extras['maps'][1]]
                     labels = labels[extras['maps'][1]]
@@ -63,7 +37,6 @@
                     metric.record(pred, labels)
 
         loss_sum /= len(val_loader)
->>>>>>> 50087128
 
         metric_results = {}
         for metric in metric_objs:
