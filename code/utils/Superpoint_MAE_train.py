--- conflicted
+++ resolved
@@ -19,7 +19,6 @@
 from .args import get_args
 from .misc import get_device, init_directory, init_logger, to_device, get_local_rank, get_world_size, save_checkpoint
 from .validate import validate
-
 
 device = get_device()
 logger = logging.getLogger('train')
@@ -94,20 +93,6 @@
     # print(train_dataset.num_channel, train_dataset.num_train_classes)
     network = NETWORKS[args.model['name']](args.model['args'])
     network = network.to(device)
-
-<<<<<<< HEAD
-    for i, data in enumerate(tqdm(train_dataloader)):
-        inputs, labels, extras = data[0], data[1], data[2]
-        rec_x, rec_x_indices = network(inputs, extras)
-    exit()
-=======
-    # for i, data in enumerate(tqdm(val_dataloader)):
-    #     inputs, labels, extras = data[0], data[1], data[2]
-    #     rec_x, rec_x_indices, loss = network(inputs, extras)
-    # exit()
->>>>>>> 80c41f53
-
-    # for index, data in enumerate(train_dataloader):
     '''
     batch size = b
     number of points in scene = N
@@ -144,7 +129,7 @@
 
     # Optimizer
     optimizer = OPTIMIZERS[args.optimizer['name']](network.parameters(), **args.optimizer['args'])
-    
+
     if args.resume:
         optimizer.load_state_dict(ckpt['optimizer'])
 
@@ -181,10 +166,18 @@
         #              metrics=[METRICS[metric] for metric in args.metrics],
         #              global_iter=global_iter[0],
         #              writer=writer)
-            #torch.cuda.empty_cache()
+        #torch.cuda.empty_cache()
 
         if epoch_idx % args.save_epoch_freq == 0:
-            save_checkpoint(network, None, epoch_idx, global_iter[0], optimizer, scheduler,exp_dir=args.exp_dir, start_time=args.start_time, name=f'epoch#{epoch_idx}')
+            save_checkpoint(network,
+                            None,
+                            epoch_idx,
+                            global_iter[0],
+                            optimizer,
+                            scheduler,
+                            exp_dir=args.exp_dir,
+                            start_time=args.start_time,
+                            name=f'epoch#{epoch_idx}')
 
 
 def train_one_epoch(model,
