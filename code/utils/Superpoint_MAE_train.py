import random
import logging
import os.path as osp

# import MinkowskiEngine as ME
import numpy as np
import torch
from torch.utils.data import DataLoader
import torch.multiprocessing as mp
import torch.distributed as dist
import tensorboardX

from ..dataset import DATASETS
# from .metrics import IoU, mIoU, Acc, MATRICS
from ..metrics import METRICS
from ..network import NETWORKS

from ..optimizer import OPTIMIZERS, SCHEDULERS
from .args import get_args
from .misc import get_device, init_directory, init_logger, to_device, get_local_rank, get_world_size, save_checkpoint
from .validate import validate

device = get_device()
logger = logging.getLogger('train')


def train(local_rank=0, world_size=1, args=None):
    # Sanity check
    assert args is not None
    logger.warning(f"Local rank: {local_rank}, World size: {world_size}")

    np.random.seed(args.seed)
    random.seed(args.seed)
    torch.manual_seed(args.seed)
    torch.cuda.manual_seed(args.seed)
    torch.cuda.manual_seed_all(args.seed)
    torch.backends.cudnn.benchmark = False
    torch.backends.cudnn.deterministic = True

    # Distributed init
    # if world_size > 1:
    dist.init_process_group(backend='nccl',
                            rank=local_rank,
                            world_size=world_size,
                            init_method=f'tcp://localhost:{args.port}')
    torch.cuda.set_device(local_rank)
    logger.info(f"torch.distributed initialized: {dist.is_initialized()}")
    writer = init_logger(args)

    # Dataset
    if hasattr(args, 'datamodule'):
        from omegaconf import OmegaConf
        OmegaConf.register_new_resolver("eval", eval)
        sp_dataset = DATASETS[args.datamodule['sp_base']](**(args.train_dataset['args'] | {'sp_cfg': args.datamodule}))

        train_dataset = DATASETS[args.train_dataset['name']](**(args.train_dataset['args'] | {'sp_cls': sp_dataset}))
        val_dataset = DATASETS[args.val_dataset['name']](**args.val_dataset['args'] | {'sp_cls': sp_dataset})
    else:
        train_dataset = DATASETS[args.train_dataset['name']](**(args.train_dataset['args']))
        val_dataset = DATASETS[args.val_dataset['name']](**args.val_dataset['args'])

    assert train_dataset.num_channel == val_dataset.num_channel
    assert train_dataset.num_train_classes == val_dataset.num_train_classes
    logger.info(f"Train dataset: {args.train_dataset}\nVal dataset: {args.val_dataset}")

    # DataLoader
    if world_size > 1:
        train_sampler = torch.utils.data.distributed.DistributedSampler(train_dataset,
                                                                        num_replicas=world_size,
                                                                        rank=local_rank,
                                                                        shuffle=True)
    else:
        train_sampler = None

    train_dataloader = DataLoader(
        train_dataset,
        batch_size=args.train_batch_size,
        shuffle=(train_sampler is None),
        num_workers=args.train_num_workers,
        sampler=train_sampler,
        collate_fn=train_dataset._collate_fn if hasattr(train_dataset, '_collate_fn') else None)

    val_dataloader = DataLoader(val_dataset,
                                batch_size=args.val_batch_size,
                                shuffle=False,
                                num_workers=args.val_num_workers,
                                collate_fn=val_dataset._collate_fn)

    logger.info(f"Train dataloader: {len(train_dataloader)}\nVal dataloader: {len(val_dataloader)}")

    # Model
    # print(train_dataset.num_channel, train_dataset.num_train_classes)
    network = NETWORKS[args.model['name']](args.model['args'])
    network = network.to(device)

<<<<<<< HEAD
=======
    for _, data in enumerate(train_dataloader):
        inputs, labels, extras = data[0], data[1], data[2]
        _ = network(inputs, extras)
    exit()

>>>>>>> 89faacf5
    # for index, data in enumerate(train_dataloader):
    '''
    batch size = b
    number of points in scene = N
    number of superpoints = x

    data[0]: (coords, colors)
        coords: torch.tensor(b*N, 4) -> [(batch_index, x, y, z), ...]
        colors: torch.tensor(b*N, 3) -> [(r, g, b), ...]

    data[1]: labels
        labels: torch.tensor(b*N, )

    data[2]: extras -> {'scene_id': tuple(b*N, ),
                        'full_super_indices': tuple(torch.tensor(N, ), ...),
                        'full_features': tuple(torch.tensor(N, 10), ...) -> (x, y, z, r, g, b, lin, pla, sca, ele)}

<<<<<<< HEAD
=======
    '''

>>>>>>> 89faacf5
    # (coords, colors), labels, extras = data
    # # print(coords.shape)
    # print(full_features.shape)
    # print(len(extras['superpoint_sizes'][0]))
    # print(coords[:, 0])

    # exit()

    # Load pretrained model
    # if args.resume:
    #     logger.info(f"Resume training from {args.resume}")
    #     ckpt = torch.load(args.resume, map_location=device)
    #     network.load_state_dict(ckpt['network'])
    # elif args.model['args']['pretrained']:
    #     logger.info(f"Load pretrained model from {args.pretrained}")
    #     ckpt = torch.load(args.model['args']['pretrained'], map_location=device)
    #     network.load_state_dict(ckpt['network'])
    #     pass
    # network = torch.nn.parallel.DistributedDataParallel(network, device_ids=[local_rank], output_device=local_rank)
    logger.info(f"Model: {args.model}")

    # Optimizer
    optimizer = OPTIMIZERS[args.optimizer['name']](network.parameters(), **args.optimizer['args'])
    '''
    if args.resume:
        optimizer.load_state_dict(ckpt['optimizer'])

    # Criterion
    # TODO: init from args
    criterion = torch.nn.CrossEntropyLoss(ignore_index=255)

    # Scheduler
    scheduler = SCHEDULERS[args.scheduler['name']](optimizer, **args.scheduler['args'])
    if args.resume:
        scheduler.load_state_dict(ckpt['scheduler'])

    if args.resume:
        global_iter = [ckpt['iter']]
        start_epoch = ckpt['epoch'] + 1
    else:
        global_iter = [0]
        start_epoch = 0
    
    '''

    for epoch_idx in range(start_epoch, args.epochs):
        # Train
        train_one_epoch(network,
                        optimizer,
                        train_dataloader,
                        criterion,
                        epoch_idx,
                        global_iter,
                        scheduler=scheduler,
                        val_loader=val_dataloader,
                        writer=writer)

        # Validate
        if epoch_idx % args.val_epoch_freq == 0:
            validate(network,
                     val_dataloader,
                     criterion,
                     metrics=[METRICS[metric] for metric in args.metrics],
                     global_iter=global_iter[0],
                     writer=writer)
            #torch.cuda.empty_cache()

        if epoch_idx % args.save_epoch_freq == 0:
            save_checkpoint(network, args, epoch_idx, global_iter[0], optimizer, scheduler, name=f'epoch#{epoch_idx}')


def train_one_epoch(model,
                    optimizer,
                    train_loader,
                    criterion,
                    epoch_idx,
                    iter_idx,
                    logging_freq=10,
                    scheduler=None,
                    val_loader=None,
                    writer=None):
    model.train()

    for i, (inputs, labels, extras) in enumerate(train_loader):
        optimizer.zero_grad()
        output = model(inputs, extras)
        loss = criterion(output, to_device(labels, device))
        loss.backward()
        optimizer.step()
        if get_world_size() > 1:
            dist.all_reduce(loss, op=dist.ReduceOp.SUM)
            loss /= get_world_size()
        if i % logging_freq == 0:
            logger.info(
                f"Epoch: {epoch_idx:4d}, Iteration: {i:4d} / {len(train_loader):4d} [{iter_idx[0]:5d}], Loss: {loss.item()}"
            )
        if writer is not None:
            writer.add_scalar('train/loss', loss.item(), iter_idx[0])
        iter_idx[0] += 1
    if scheduler is not None:
        scheduler.step()


if __name__ == '__main__':
    args, args_text = get_args()
    init_directory(args, args_text)
    args.port = random.randint(10000, 20000)
    logger.info(args_text)

    if args.world_size == 1:
        train(args=args)
    else:
        mp.spawn(train, nprocs=args.world_size, args=(args.world_size, args))<|MERGE_RESOLUTION|>--- conflicted
+++ resolved
@@ -93,14 +93,11 @@
     network = NETWORKS[args.model['name']](args.model['args'])
     network = network.to(device)
 
-<<<<<<< HEAD
-=======
     for _, data in enumerate(train_dataloader):
         inputs, labels, extras = data[0], data[1], data[2]
         _ = network(inputs, extras)
     exit()
 
->>>>>>> 89faacf5
     # for index, data in enumerate(train_dataloader):
     '''
     batch size = b
@@ -118,11 +115,8 @@
                         'full_super_indices': tuple(torch.tensor(N, ), ...),
                         'full_features': tuple(torch.tensor(N, 10), ...) -> (x, y, z, r, g, b, lin, pla, sca, ele)}
 
-<<<<<<< HEAD
-=======
-    '''
-
->>>>>>> 89faacf5
+    '''
+
     # (coords, colors), labels, extras = data
     # # print(coords.shape)
     # print(full_features.shape)
